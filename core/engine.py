--- conflicted
+++ resolved
@@ -382,8 +382,7 @@
         if not filename:
             timestamp = time.strftime("%Y%m%d_%H%M%S")
             filename = f"benchmark_results_{timestamp}.json"
-<<<<<<< HEAD
-            
+
         return self.reporter.export_to_json(self.last_results, filename)
 
     def run_universal_benchmark(self, num_samples: int = 1000) -> Dict[str, Any]:
@@ -557,8 +556,4 @@
                 }
             return None
         except Exception as e:
-            return None
-=======
-
-        return self.reporter.export_to_json(self.last_results, filename)
->>>>>>> 30030170
+            return None