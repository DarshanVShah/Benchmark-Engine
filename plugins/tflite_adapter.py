"""
TensorFlow Lite Model Adapter

This adapter handles TensorFlow Lite models for benchmarking.
Supports various input/output types and provides standardized interface.
"""

import importlib.util
import os
from typing import Any, Dict, List, Union

import numpy as np

from core.interfaces import BaseDataset

# Conditional import to avoid errors when tensorflow is not installed
if importlib.util.find_spec("tensorflow") is not None:
    import tensorflow as tf

    TENSORFLOW_AVAILABLE = True
else:
    TENSORFLOW_AVAILABLE = False
    tf = None

from core import BaseModelAdapter, DataType, ModelType, OutputType


class TensorFlowLiteAdapter(BaseModelAdapter):
    """
    TensorFlow Lite model adapter for benchmarking.

    """

    def __init__(self):
        self.interpreter = None
        self.model_loaded = False
        self.model_path = ""
        self.input_details = []
        self.output_details = []
        self.input_shape = None
        self.output_shape = None
        self._input_type = DataType.TEXT  # Default, can be overridden
        self._output_type = OutputType.CLASS_ID  # Default, can be overridden
        self.task_type = "auto-detected"
        self.max_length = 512
        self.tokenizer = None
        self.is_multi_label = False  # Track if this is a multi-label task
        self._load_error = None  # Track loading errors

    @property
    def input_type(self) -> DataType:
        """Return the expected input type for this model."""
        return self._input_type

    @property
    def output_type(self) -> OutputType:
        """Return the output type this model produces."""
        # Dynamic output type based on task type
        if self.is_multi_label:
            return OutputType.PROBABILITIES
        else:
            return self._output_type

    def load(self, model_path: str) -> bool:
        """Load TensorFlow Lite model from file."""
        if not TENSORFLOW_AVAILABLE:
<<<<<<< HEAD
            self._load_error = "TensorFlow is not installed. Please install tensorflow: pip install tensorflow"
=======
            print(
                "Error: TensorFlow is not installed. Please install tensorflow: pip install tensorflow"
            )
>>>>>>> 30030170
            return False

        try:
            if not os.path.exists(model_path):
                self._load_error = f"Model file not found: {model_path}"
                return False

            # Load the TFLite model
            self.interpreter = tf.lite.Interpreter(model_path=model_path)
            self.interpreter.allocate_tensors()

            # Get input and output details
            self.input_details = self.interpreter.get_input_details()
            self.output_details = self.interpreter.get_output_details()

            # Extract shapes
            self.input_shape = self.input_details[0]["shape"]
            self.output_shape = self.output_details[0]["shape"]

            self.model_path = model_path
            self.model_loaded = True
            
            # Clear any previous errors
            self._load_error = None

            return True

        except Exception as e:
            self._load_error = str(e)
            return False

    def configure(self, config: Dict[str, Any]) -> bool:
        """Configure model parameters."""
        try:
            # Set task type
            if "task_type" in config:
                self.task_type = config["task_type"]

            # Set multi-label flag
            if "is_multi_label" in config:
                self.is_multi_label = config["is_multi_label"]
            elif "task_type" in config and config["task_type"] == "multi-label":
                self.is_multi_label = True

            # Set input/output types
            if "input_type" in config:
                self._input_type = DataType(config["input_type"])

            if "output_type" in config:
                self._output_type = OutputType(config["output_type"])

            # Set max length for text models
            if "max_length" in config:
                self.max_length = config["max_length"]

<<<<<<< HEAD
=======
            print("  TensorFlow Lite model configured")
>>>>>>> 30030170
            return True

        except Exception as e:
            return False

    def preprocess(self, raw_input: Any) -> Any:
        """
        Convert raw input to model-specific format.

        Args:
            raw_input: Raw input from dataset

        Returns:
            Preprocessed input ready for model inference
        """
        try:
            # Determine input type and preprocess accordingly
            if self.input_type == DataType.TEXT:
                return self._preprocess_text(raw_input)
            elif self.input_type == DataType.IMAGE:
                return self._preprocess_image(raw_input)
            elif self.input_type == DataType.TENSOR:
                return self._preprocess_tensor(raw_input)
            else:
                # Default to tensor preprocessing
                return self._preprocess_tensor(raw_input)

        except Exception as e:
            return None

    def _preprocess_text(self, raw_input: Union[str, Dict[str, Any]]) -> np.ndarray:
        """Preprocess text input for TFLite model."""
        try:
            # Extract text from input
            if isinstance(raw_input, dict):
                if "text" in raw_input:
                    text = raw_input["text"]
                elif "input" in raw_input:
                    text = raw_input["input"]
                else:
                    # Try to find any string value
                    text = next(
                        (v for v in raw_input.values() if isinstance(v, str)), ""
                    )
            elif isinstance(raw_input, str):
                text = raw_input
            else:
                text = str(raw_input)

<<<<<<< HEAD
            # Handle different input tensor configurations
            if len(self.input_details) == 1:
                # Single input tensor - create a simple text representation
                input_shape = self.input_details[0]["shape"]
                if len(input_shape) == 2:  # [batch, sequence_length]
                    max_length = input_shape[1]
                    # Create a simple tokenization (character-based)
                    tokens = [ord(c) % 1000 for c in text[:max_length]]
                    # Pad or truncate to match expected shape
                    if len(tokens) < max_length:
                        tokens.extend([0] * (max_length - len(tokens)))
                    elif len(tokens) > max_length:
                        tokens = tokens[:max_length]
                    
                    return np.array([tokens], dtype=np.int32)
                else:
                    # Handle other shapes by flattening
                    return np.zeros(input_shape, dtype=np.int32)
            
            elif len(self.input_details) == 3:
                # Multiple input tensors (attention_mask, input_ids, token_type_ids)
                # attention_mask: Use actual shape from model
                attention_mask_shape = self.input_details[0]["shape"]
                attention_mask = np.ones(attention_mask_shape, dtype=np.int32)
                
                # input_ids: Use actual shape from model
                input_ids_shape = self.input_details[1]["shape"]
                input_ids = np.zeros(input_ids_shape, dtype=np.int32)
                
                # For very short sequences (like [1, 1]), we need to handle differently
                if len(input_ids_shape) == 2 and input_ids_shape[1] == 1:
                    # Model expects single token - use first character as token ID
                    if text:
                        input_ids[0, 0] = ord(text[0]) % 1000  # Simple hash
                    else:
                        input_ids[0, 0] = 0
                else:
                    # Model expects longer sequences - truncate/pad to match
                    max_length = input_ids_shape[1] if len(input_ids_shape) > 1 else 1
                    if len(text) > max_length:
                        text = text[:max_length]
                    
                    for i, char in enumerate(text):
                        if i < max_length:
                            input_ids[0, i] = ord(char) % 1000
                
                # token_type_ids: Use actual shape from model
                token_type_ids_shape = self.input_details[2]["shape"]
                token_type_ids = np.zeros(token_type_ids_shape, dtype=np.int32)
                
                # Return as a list of tensors matching the model's input format
                return [attention_mask, input_ids, token_type_ids]
            
            else:
                # Fallback: create dummy input matching the first input tensor
                input_shape = self.input_details[0]["shape"]
                return np.zeros(input_shape, dtype=np.int32)
=======
            # Get the actual input shapes from the model
            batch_size = 1

            # Create input tensors that match the model's expected format
            # Based on the model input details: [attention_mask, input_ids, token_type_ids]

            # attention_mask: Use actual shape from model
            attention_mask_shape = self.input_details[0]["shape"]
            attention_mask = np.ones(attention_mask_shape, dtype=np.int32)

            # input_ids: Use actual shape from model
            input_ids_shape = self.input_details[1]["shape"]
            input_ids = np.zeros(input_ids_shape, dtype=np.int32)

            # For very short sequences (like [1, 1]), we need to handle differently
            if len(input_ids_shape) == 2 and input_ids_shape[1] == 1:
                # Model expects single token - use first character as token ID
                if text:
                    input_ids[0, 0] = ord(text[0]) % 1000  # Simple hash
                else:
                    input_ids[0, 0] = 0
            else:
                # Model expects longer sequences - truncate/pad to match
                max_length = input_ids_shape[1] if len(input_ids_shape) > 1 else 1
                if len(text) > max_length:
                    text = text[:max_length]

                for i, char in enumerate(text):
                    if i < max_length:
                        input_ids[0, i] = ord(char) % 1000

            # token_type_ids: Use actual shape from model
            token_type_ids_shape = self.input_details[2]["shape"]
            token_type_ids = np.zeros(token_type_ids_shape, dtype=np.int32)

            # Return as a list of tensors matching the model's input format
            return [attention_mask, input_ids, token_type_ids]
>>>>>>> 30030170

        except Exception as e:
            # Return dummy tensors with correct shapes from model
<<<<<<< HEAD
            if len(self.input_details) == 3:
                return [
                    np.ones(self.input_details[0]["shape"], dtype=np.int32),  # attention_mask
                    np.zeros(self.input_details[1]["shape"], dtype=np.int32),  # input_ids
                    np.zeros(self.input_details[2]["shape"], dtype=np.int32)   # token_type_ids
                ]
            else:
                return np.zeros(self.input_details[0]["shape"], dtype=np.int32)
=======
            return [
                np.ones(
                    self.input_details[0]["shape"], dtype=np.int32
                ),  # attention_mask
                np.zeros(self.input_details[1]["shape"], dtype=np.int32),  # input_ids
                np.zeros(
                    self.input_details[2]["shape"], dtype=np.int32
                ),  # token_type_ids
            ]
>>>>>>> 30030170

    def _preprocess_image(self, raw_input: Union[str, Dict[str, Any]]) -> np.ndarray:
        """Preprocess image input for TFLite model."""
        try:
            # Extract image path or data
            if isinstance(raw_input, dict):
                if "image" in raw_input:
                    image_path = raw_input["image"]
                elif "path" in raw_input:
                    image_path = raw_input["path"]
                else:
                    raise ValueError("No image path found in input")
            elif isinstance(raw_input, str):
                image_path = raw_input
            else:
                raise ValueError("Invalid image input format")

            # Load and preprocess image
            # This is a simplified implementation
            # In a real implementation, you'd use proper image loading and preprocessing
            try:
                import cv2

                image = cv2.imread(image_path)
                if image is None:
                    raise ValueError(f"Could not load image: {image_path}")

                # Resize to expected input shape
                if len(self.input_shape) == 4:  # [batch, height, width, channels]
                    target_height, target_width = (
                        self.input_shape[1],
                        self.input_shape[2],
                    )
                else:
                    target_height, target_width = 224, 224  # Default size

                resized = cv2.resize(image, (target_width, target_height))

                # Normalize pixel values
                normalized = resized.astype(np.float32) / 255.0

                # Add batch dimension if needed
                if len(normalized.shape) == 3:
                    normalized = np.expand_dims(normalized, axis=0)

                return normalized
            except ImportError:
                # OpenCV not available, using dummy image data
                return np.random.rand(*self.input_shape).astype(np.float32)

        except Exception as e:
            return np.zeros(self.input_shape, dtype=np.float32)

    def _preprocess_tensor(self, raw_input: Any) -> np.ndarray:
        """Preprocess tensor input for TFLite model."""
        try:
            # Convert to numpy array
            if isinstance(raw_input, np.ndarray):
                tensor = raw_input
            elif isinstance(raw_input, (list, tuple)):
                tensor = np.array(raw_input)
            else:
                tensor = np.array([raw_input])

            # Ensure correct shape
            if tensor.shape != self.input_shape:
                # Try to reshape
                try:
                    tensor = tensor.reshape(self.input_shape)
                except ValueError:
                    # Pad or truncate to match expected shape
                    if len(tensor.shape) == 1 and len(self.input_shape) == 2:
                        # Add batch dimension
                        tensor = np.expand_dims(tensor, axis=0)

            return tensor.astype(np.float32)

        except Exception as e:
            return np.zeros(self.input_shape, dtype=np.float32)

    def run(
        self, preprocessed_input: Union[np.ndarray, List[np.ndarray]]
    ) -> np.ndarray:
        """
        Run inference on preprocessed input.

        Args:
            preprocessed_input: Preprocessed input from preprocess()
            (can be single tensor or list of tensors)

        Returns:
            Raw model output
        """
        try:
            if not self.model_loaded:
                return None

            # Handle multiple input tensors
            if isinstance(preprocessed_input, list):
                # Set multiple input tensors
                for i, tensor in enumerate(preprocessed_input):
                    if i < len(self.input_details):
                        self.interpreter.set_tensor(
                            self.input_details[i]["index"], tensor
                        )
                    else:
<<<<<<< HEAD
=======
                        print("Warning: More input tensors provided than model expects")
>>>>>>> 30030170
                        break
            else:
                # Single input tensor
                self.interpreter.set_tensor(
                    self.input_details[0]["index"], preprocessed_input
                )

            # Run inference
            self.interpreter.invoke()

            # Get output
            output_tensor = self.interpreter.get_tensor(self.output_details[0]["index"])
            return output_tensor

        except Exception as e:
            return None

    def postprocess(self, model_output: np.ndarray) -> Any:
        """
        Convert raw model output to standardized format.

        Args:
            model_output: Raw output from model

        Returns:
            Standardized prediction
        """
        try:
            if model_output is None:
                return None

            # Convert to standardized format based on output type
            if self.output_type == OutputType.CLASS_ID:
                # For classification, return class IDs
                predicted_class = np.argmax(model_output, axis=-1)
                return predicted_class.tolist()

            elif self.output_type == OutputType.PROBABILITIES:
                # For probabilities, return as-is
                return model_output.tolist()

            elif self.output_type == OutputType.LOGITS:
                # For logits, return as-is
                return model_output.tolist()

            else:
                # Default: return as-is
                return model_output.tolist()

        except Exception as e:
            return None

    def get_model_info(self) -> Dict[str, Any]:
        """Return metadata about the loaded model."""
        info = {
            "name": os.path.basename(self.model_path),
            "type": "tensorflow_lite",
            "path": self.model_path,
            "loaded": self.model_loaded,
            "input_shape": self.input_shape,
            "output_shape": self.output_shape,
            "input_type": self.input_type.value,
            "output_type": self.output_type.value,
            "task_type": self.task_type,
            "load_error": self._load_error,
        }

        return info

    def get_model_type(self) -> ModelType:
        """Return the type of model."""
        return ModelType.TENSORFLOW_LITE

    def validate_compatibility(self, dataset: "BaseDataset") -> bool:
        """Validate that this model is compatible with the given dataset."""
        return dataset.output_type == self.input_type

    def get_load_error(self) -> Optional[str]:
        """Return the last loading error if any."""
        return self._load_error<|MERGE_RESOLUTION|>--- conflicted
+++ resolved
@@ -64,13 +64,7 @@
     def load(self, model_path: str) -> bool:
         """Load TensorFlow Lite model from file."""
         if not TENSORFLOW_AVAILABLE:
-<<<<<<< HEAD
             self._load_error = "TensorFlow is not installed. Please install tensorflow: pip install tensorflow"
-=======
-            print(
-                "Error: TensorFlow is not installed. Please install tensorflow: pip install tensorflow"
-            )
->>>>>>> 30030170
             return False
 
         try:
@@ -126,10 +120,6 @@
             if "max_length" in config:
                 self.max_length = config["max_length"]
 
-<<<<<<< HEAD
-=======
-            print("  TensorFlow Lite model configured")
->>>>>>> 30030170
             return True
 
         except Exception as e:
@@ -179,7 +169,6 @@
             else:
                 text = str(raw_input)
 
-<<<<<<< HEAD
             # Handle different input tensor configurations
             if len(self.input_details) == 1:
                 # Single input tensor - create a simple text representation
@@ -237,49 +226,9 @@
                 # Fallback: create dummy input matching the first input tensor
                 input_shape = self.input_details[0]["shape"]
                 return np.zeros(input_shape, dtype=np.int32)
-=======
-            # Get the actual input shapes from the model
-            batch_size = 1
-
-            # Create input tensors that match the model's expected format
-            # Based on the model input details: [attention_mask, input_ids, token_type_ids]
-
-            # attention_mask: Use actual shape from model
-            attention_mask_shape = self.input_details[0]["shape"]
-            attention_mask = np.ones(attention_mask_shape, dtype=np.int32)
-
-            # input_ids: Use actual shape from model
-            input_ids_shape = self.input_details[1]["shape"]
-            input_ids = np.zeros(input_ids_shape, dtype=np.int32)
-
-            # For very short sequences (like [1, 1]), we need to handle differently
-            if len(input_ids_shape) == 2 and input_ids_shape[1] == 1:
-                # Model expects single token - use first character as token ID
-                if text:
-                    input_ids[0, 0] = ord(text[0]) % 1000  # Simple hash
-                else:
-                    input_ids[0, 0] = 0
-            else:
-                # Model expects longer sequences - truncate/pad to match
-                max_length = input_ids_shape[1] if len(input_ids_shape) > 1 else 1
-                if len(text) > max_length:
-                    text = text[:max_length]
-
-                for i, char in enumerate(text):
-                    if i < max_length:
-                        input_ids[0, i] = ord(char) % 1000
-
-            # token_type_ids: Use actual shape from model
-            token_type_ids_shape = self.input_details[2]["shape"]
-            token_type_ids = np.zeros(token_type_ids_shape, dtype=np.int32)
-
-            # Return as a list of tensors matching the model's input format
-            return [attention_mask, input_ids, token_type_ids]
->>>>>>> 30030170
 
         except Exception as e:
             # Return dummy tensors with correct shapes from model
-<<<<<<< HEAD
             if len(self.input_details) == 3:
                 return [
                     np.ones(self.input_details[0]["shape"], dtype=np.int32),  # attention_mask
@@ -288,17 +237,6 @@
                 ]
             else:
                 return np.zeros(self.input_details[0]["shape"], dtype=np.int32)
-=======
-            return [
-                np.ones(
-                    self.input_details[0]["shape"], dtype=np.int32
-                ),  # attention_mask
-                np.zeros(self.input_details[1]["shape"], dtype=np.int32),  # input_ids
-                np.zeros(
-                    self.input_details[2]["shape"], dtype=np.int32
-                ),  # token_type_ids
-            ]
->>>>>>> 30030170
 
     def _preprocess_image(self, raw_input: Union[str, Dict[str, Any]]) -> np.ndarray:
         """Preprocess image input for TFLite model."""
@@ -405,10 +343,6 @@
                             self.input_details[i]["index"], tensor
                         )
                     else:
-<<<<<<< HEAD
-=======
-                        print("Warning: More input tensors provided than model expects")
->>>>>>> 30030170
                         break
             else:
                 # Single input tensor
