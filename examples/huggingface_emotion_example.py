--- conflicted
+++ resolved
@@ -25,7 +25,6 @@
 logging.basicConfig(level=logging.INFO, format='%(asctime)s - %(levelname)s - %(message)s')
 logger = logging.getLogger(__name__)
 
-<<<<<<< HEAD
 
 class HuggingFaceEmotionBenchmark:
     """Class to handle HuggingFace emotion classification benchmarking."""
@@ -41,38 +40,6 @@
     
     def test_dataset(self, dataset_config) -> Optional[float]:
         """Test a single dataset and return accuracy if successful."""
-=======
-def test_huggingface_emotion_classifier():
-    """Test HuggingFace emotion classifier with our standard benchmark datasets."""
-    print("HUGGINGFACE EMOTION CLASSIFICATION EXAMPLE")
-
-    # Get available emotion datasets from our standard registry
-    registry = DatasetRegistry()
-    emotion_datasets = registry.get_datasets_for_task(TaskType.EMOTION_CLASSIFICATION)
-
-    if not emotion_datasets:
-        print("No emotion datasets found in standard registry")
-        return False
-
-    print(f"Found {len(emotion_datasets)} standard emotion dataset(s)")
-
-    # Test each available dataset
-    results = {}
-    datasets_tested = 0
-
-    for dataset_config in emotion_datasets:
-        print(f"TESTING DATASET: {dataset_config.name}")
-        print(f"Description: {dataset_config.description}")
-        print(f"Task Type: {dataset_config.config.get('task_type', 'unknown')}")
-        if dataset_config.expected_accuracy_range:
-            print(f"Expected Accuracy: {dataset_config.expected_accuracy_range}")
-
-        # Check dataset availability
-        if not registry.ensure_dataset_available(dataset_config):
-            print(f"Dataset {dataset_config.name} not available")
-            continue
-
->>>>>>> 30030170
         try:
             # Check dataset availability
             if not self.registry.ensure_dataset_available(dataset_config):
@@ -104,7 +71,6 @@
             }
 
             # Load model
-<<<<<<< HEAD
             if not engine.load_model("huggingface", model_config["model_name"], model_config):
                 logger.error(f"Failed to load HuggingFace model for {dataset_config.name}")
                 return None
@@ -120,48 +86,13 @@
             else:
                 metric = TemplateAccuracyMetric(input_type="class_id")
             
-=======
-            if not engine.load_model(
-                "huggingface", model_config["model_name"], model_config
-            ):
-                print(f"Failed to load HuggingFace model for {dataset_config.name}")
-                continue
-
-            # Load dataset
-            if not engine.load_dataset(
-                dataset_class_name, dataset_config.path, dataset_config.config
-            ):
-                print(f"Failed to load dataset {dataset_config.name}")
-                continue
-
-            # Add appropriate metric
-            if is_multi_label:
-                metric = TemplateMultiLabelMetric(metric_type="accuracy", threshold=0.5)
-                print("Using multi-label accuracy metric")
-            else:
-                metric = TemplateAccuracyMetric(input_type="class_id")
-                print("Using single-label accuracy metric")
-
->>>>>>> 30030170
             engine.add_metric("template", metric)
 
             # Validate setup
             if not engine.validate_setup():
-<<<<<<< HEAD
                 logger.error(f"Setup validation failed for {dataset_config.name}")
                 return None
             
-=======
-                print(f"Setup validation failed for {dataset_config.name}")
-                continue
-
-            print("Setup validation passed")
-            print(f"  - Dataset outputs: {engine.dataset.output_type.value}")
-            print(f"  - Model expects: {engine.model_adapter.input_type.value}")
-            print(f"  - Model outputs: {engine.model_adapter.output_type.value}")
-            print(f"  - Metric expects: {engine.metrics[0].expected_input_type.value}")
-
->>>>>>> 30030170
             # Run benchmark with limited samples for faster testing
             benchmark_results = engine.run_benchmark(num_samples=50)
 
@@ -174,7 +105,6 @@
                         break
 
                 if accuracy is not None:
-<<<<<<< HEAD
                     return accuracy
             
             return None
@@ -235,95 +165,6 @@
     def __init__(self):
         self.engine = None
         self.model_config = {
-=======
-                    results[dataset_config.name] = accuracy
-                    datasets_tested += 1
-
-                    print(f"Accuracy: {accuracy:.4f}")
-
-                    # Validate against expected range
-                    if dataset_config.expected_accuracy_range:
-                        min_acc, max_acc = dataset_config.expected_accuracy_range
-                        if min_acc <= accuracy <= max_acc:
-                            print(
-                                f"PASS: Accuracy within expected range ({min_acc:.2f}-{max_acc:.2f})"
-                            )
-                        else:
-                            print(
-                                f"WARNING: Accuracy outside expected range ({min_acc:.2f}-{max_acc:.2f})"
-                            )
-                else:
-                    print(f"No accuracy found in results for {dataset_config.name}")
-            else:
-                print(f"No results obtained for {dataset_config.name}")
-
-        except Exception as e:
-            print(f"Error testing {dataset_config.name}: {e}")
-            continue
-
-    # Summary
-    print("\nCOMPREHENSIVE TEST RESULTS")
-
-    if results:
-        for dataset_name, accuracy in results.items():
-            dataset_config = registry.get_dataset_by_name(dataset_name)
-            if dataset_config and dataset_config.expected_accuracy_range:
-                min_acc, max_acc = dataset_config.expected_accuracy_range
-                status = "PASS" if min_acc <= accuracy <= max_acc else "FAIL"
-                print(
-                    f"{status} {dataset_name}: {accuracy:.4f} (expected: {min_acc:.2f}-{max_acc:.2f})"
-                )
-            else:
-                print(f"PASS {dataset_name}: {accuracy:.4f}")
-
-        print(
-            f"\nSummary: {datasets_tested}/{len(emotion_datasets)} datasets tested successfully"
-        )
-
-        if datasets_tested == len(emotion_datasets):
-            print(
-                "All tests passed! HuggingFace emotion classifier is working correctly."
-            )
-            return True
-        else:
-            print("Some tests failed. Check the error messages above.")
-            return False
-    else:
-        print("No datasets were tested successfully")
-        print("\nFramework Status:")
-        print("Standard datasets are available")
-        print("Model loading works")
-        print("Dataset loading works")
-        print("Benchmark execution needs investigation")
-        return False
-
-
-def test_with_huggingface_datasets():
-    """Test with datasets directly from HuggingFace datasets library."""
-    print("\nTESTING WITH HUGGINGFACE DATASETS")
-
-    try:
-        # Try to import datasets library
-        from datasets import load_dataset
-
-        print("HuggingFace datasets library available")
-
-        # Load a real emotion dataset
-        print("Loading 'emotion' dataset from HuggingFace...")
-        dataset = load_dataset("emotion", split="test")
-
-        print(f"Loaded emotion dataset: {len(dataset)} samples")
-        print(f"Features: {dataset.features}")
-        print("Sample data:")
-        print(dataset[0])
-
-        # Create benchmark engine
-        engine = BenchmarkEngine()
-        engine.register_adapter("huggingface", HuggingFaceAdapter)
-
-        # Model configuration
-        model_config = {
->>>>>>> 30030170
             "model_name": "j-hartmann/emotion-english-distilroberta-base",
             "device": "cpu",
             "max_length": 128,
@@ -332,7 +173,6 @@
             "task_type": "single-label",
             "is_multi_label": False,
         }
-<<<<<<< HEAD
     
     def test_huggingface_datasets(self) -> Optional[float]:
         """Test with datasets directly from HuggingFace datasets library."""
@@ -426,76 +266,6 @@
         
     except KeyboardInterrupt:
         logger.info("Test interrupted by user")
-=======
-
-        # Load model
-        if not engine.load_model(
-            "huggingface", model_config["model_name"], model_config
-        ):
-            print("Failed to load HuggingFace model")
-            return False
-
-        # Convert dataset samples to our format
-        test_samples = []
-        for i in range(min(5, len(dataset))):
-            sample = dataset[i]
-            test_samples.append({"text": sample["text"], "label": sample["label"]})
-
-        # Run inference on test samples
-        correct = 0
-        total = len(test_samples)
-
-        for sample in test_samples:
-            try:
-                # Use the model adapter directly for testing
-                prediction = engine.model_adapter.predict(sample["text"])
-                if prediction is not None:
-                    # Simple accuracy check (this is a basic test)
-                    correct += 1
-            except Exception as e:
-                print(f"Error processing sample: {e}")
-
-        accuracy = correct / total if total > 0 else 0.0
-        print(f"Basic test accuracy: {accuracy:.4f} ({correct}/{total})")
-
-        return True
-
-    except ImportError:
-        print("HuggingFace datasets library not available")
-        print("Install with: pip install datasets")
-        return False
-    except Exception as e:
-        print(f"Error testing with HuggingFace datasets: {e}")
-        return False
-
-
-def main():
-    """Main function to run the HuggingFace emotion classification example."""
-
-    try:
-        # Test with our standard datasets
-        success = test_huggingface_emotion_classifier()
-
-        if success:
-            print("\nStandard dataset tests passed!")
-        else:
-            print("\nStandard dataset tests had issues")
-
-        # Test with HuggingFace datasets library
-        hf_success = test_with_huggingface_datasets()
-
-        if hf_success:
-            print("HuggingFace datasets library test passed!")
-        else:
-            print("HuggingFace datasets library test failed")
-
-        print("\nAll tests completed!")
-
-        return success or hf_success
-
-    except KeyboardInterrupt:
-        print("\nTest interrupted by user")
->>>>>>> 30030170
         return False
     except Exception as e:
         logger.error(f"Unexpected error: {e}")
